from litex.gen import *
from litex.gen.genlib.misc import timeline

from litex.soc.interconnect import wishbone
from litex.soc.interconnect.csr import AutoCSR, CSRStorage, CSRStatus


_FAST_READ = 0x0b
_DIOFR = 0xbb
_QIOFR = 0xeb


def _format_cmd(cmd, spi_width):
    """
    `cmd` is the read instruction. Since everything is transmitted on all
    dq lines (cmd, adr and data), extend/interleave cmd to full pads.dq
    width even if dq1-dq3 are don't care during the command phase:
    For example, for N25Q128, 0xeb is the quad i/o fast read, and
    extended to 4 bits (dq1,dq2,dq3 high) is: 0xfffefeff
    """
    c = 2**(8*spi_width)-1
    for b in range(8):
        if not (cmd>>b)%2:
            c &= ~(1<<(b*spi_width))
    return c


class SpiFlashDualQuad(Module, AutoCSR):
    def __init__(self, pads, dummy=15, div=2, with_bitbang=True):
        """
        Simple SPI flash.
        Supports multi-bit pseudo-parallel reads (aka Dual or Quad I/O Fast
        Read). Only supports mode0 (cpol=0, cpha=0).
        """
        self.bus = bus = wishbone.Interface()
        spi_width = len(pads.dq)
        assert spi_width >= 2

        if with_bitbang:
            self.bitbang = CSRStorage(4)
            self.miso = CSRStatus()
            self.bitbang_en = CSRStorage()

        # # #

        cs_n = Signal(reset=1)
        clk = Signal()
        dq_oe = Signal()
        wbone_width = len(bus.dat_r)


        read_cmd_params = {
            4: (_format_cmd(_QIOFR, 4), 4*8),
            2: (_format_cmd(_DIOFR, 2), 2*8),
        }
        read_cmd, cmd_width = read_cmd_params[spi_width]
        addr_width = 24

        dq = TSTriple(spi_width)
        self.specials.dq = dq.get_tristate(pads.dq)

        sr = Signal(max(cmd_width, addr_width, wbone_width))
        self.comb += bus.dat_r.eq(sr)

        hw_read_logic = [
            pads.clk.eq(clk),
            pads.cs_n.eq(cs_n),
            dq.o.eq(sr[-spi_width:]),
            dq.oe.eq(dq_oe)
        ]

        if with_bitbang:
            bitbang_logic = [
                pads.clk.eq(self.bitbang.storage[1]),
                pads.cs_n.eq(self.bitbang.storage[2]),

                # In Dual/Quad mode, no single data pin is consistently
                # an input or output thanks to dual/quad reads, so we need a bit
                # to swap direction of the pins. Aside from this additional bit,
                # bitbang mode is identical for Single/Dual/Quad; dq[0] is mosi
                # and dq[1] is miso, meaning remaining data pin values don't
                # appear in CSR registers.
                If(self.bitbang.storage[3],
                    dq.oe.eq(0)
                ).Else(
                    dq.oe.eq(1)
                ),
                If(self.bitbang.storage[1], # CPOL=0/CPHA=0 or CPOL=1/CPHA=1 only.
                    self.miso.status.eq(dq.i[1])
                ),
                dq.o.eq(Cat(self.bitbang.storage[0], Replicate(1, spi_width-1)))
            ]

            self.comb += [
                If(self.bitbang_en.storage,
                    bitbang_logic
                ).Else(
                    hw_read_logic
                )
            ]

        else:
            self.comb += hw_read_logic

        if div < 2:
            raise ValueError("Unsupported value \'{}\' for div parameter for SpiFlash core".format(div))
        else:
            i = Signal(max=div)
            dqi = Signal(spi_width)
            self.sync += [
                If(i == div//2 - 1,
                    clk.eq(1),
                    dqi.eq(dq.i),
                ),
                If(i == div - 1,
                    i.eq(0),
                    clk.eq(0),
                    sr.eq(Cat(dqi, sr[:-spi_width]))
                ).Else(
                    i.eq(i + 1),
                ),
            ]

        # spi is byte-addressed, prefix by zeros
        z = Replicate(0, log2_int(wbone_width//8))

        seq = [
            (cmd_width//spi_width*div,
                [dq_oe.eq(1), cs_n.eq(0), sr[-cmd_width:].eq(read_cmd)]),
            (addr_width//spi_width*div,
                [sr[-addr_width:].eq(Cat(z, bus.adr))]),
            ((dummy + wbone_width//spi_width)*div,
                [dq_oe.eq(0)]),
            (1,
                [bus.ack.eq(1), cs_n.eq(1)]),
            (div, # tSHSL!
                [bus.ack.eq(0)]),
            (0,
                []),
        ]

        # accumulate timeline deltas
        t, tseq = 0, []
        for dt, a in seq:
            tseq.append((t, a))
            t += dt

        self.sync += timeline(bus.cyc & bus.stb & (i == div - 1), tseq)


class SpiFlashSingle(Module, AutoCSR):
    def __init__(self, pads, dummy=15, div=2, with_bitbang=True):
        """
        Simple SPI flash.
        Supports 1-bit reads. Only supports mode0 (cpol=0, cpha=0).
        """
        self.bus = bus = wishbone.Interface()

        if with_bitbang:
            self.bitbang = CSRStorage(4)
            self.miso = CSRStatus()
            self.bitbang_en = CSRStorage()

        # # #

        if hasattr(pads, "wp"):
            self.comb += pads.wp.eq(1)

        if hasattr(pads, "hold"):
            self.comb += pads.hold.eq(1)

        cs_n = Signal(reset=1)
        clk = Signal()
        wbone_width = len(bus.dat_r)

        read_cmd = _FAST_READ
        cmd_width = 8
        addr_width = 24

        sr = Signal(max(cmd_width, addr_width, wbone_width))
        self.comb += bus.dat_r.eq(sr)

        hw_read_logic = [
            pads.clk.eq(clk),
            pads.cs_n.eq(cs_n),
            pads.mosi.eq(sr[-1:])
        ]

        if with_bitbang:
            bitbang_logic = [
                pads.clk.eq(self.bitbang.storage[1]),
                pads.cs_n.eq(self.bitbang.storage[2]),
                If(self.bitbang.storage[1], # CPOL=0/CPHA=0 or CPOL=1/CPHA=1 only.
                    self.miso.status.eq(pads.miso)
                ),
                pads.mosi.eq(self.bitbang.storage[0])
            ]

            self.comb += [
                If(self.bitbang_en.storage,
                    bitbang_logic
                ).Else(
                    hw_read_logic
                )
            ]

        else:
            self.comb += hw_read_logic

        if div < 2:
            raise ValueError("Unsupported value \'{}\' for div parameter for SpiFlash core".format(div))
        else:
            i = Signal(max=div)
            miso = Signal()
            self.sync += [
                If(i == div//2 - 1,
                    clk.eq(1),
                    miso.eq(pads.miso),
                ),
                If(i == div - 1,
                    i.eq(0),
                    clk.eq(0),
                    sr.eq(Cat(miso, sr[:-1]))
                ).Else(
                    i.eq(i + 1),
                ),
            ]

        # spi is byte-addressed, prefix by zeros
        z = Replicate(0, log2_int(wbone_width//8))

        seq = [
            (cmd_width*div,
                [cs_n.eq(0), sr[-cmd_width:].eq(read_cmd)]),
            (addr_width*div,
                [sr[-addr_width:].eq(Cat(z, bus.adr))]),
            ((dummy + wbone_width)*div,
                []),
            (1,
                [bus.ack.eq(1), cs_n.eq(1)]),
            (div, # tSHSL!
                [bus.ack.eq(0)]),
            (0,
                []),
        ]

        # accumulate timeline deltas
        t, tseq = 0, []
        for dt, a in seq:
            tseq.append((t, a))
            t += dt

        self.sync += timeline(bus.cyc & bus.stb & (i == div - 1), tseq)


def SpiFlash(pads, *args, **kw):
    if hasattr(pads, "mosi"):
        return SpiFlashSingle(pads, *args, **kw)
    else:
<<<<<<< HEAD
        return SpiFlashDualQuad(pads, *args, **kw)
=======
        return SpiFlashDualQuad(pads, *args, **kw)
>>>>>>> 2c43d00c
<|MERGE_RESOLUTION|>--- conflicted
+++ resolved
@@ -257,8 +257,4 @@
     if hasattr(pads, "mosi"):
         return SpiFlashSingle(pads, *args, **kw)
     else:
-<<<<<<< HEAD
         return SpiFlashDualQuad(pads, *args, **kw)
-=======
-        return SpiFlashDualQuad(pads, *args, **kw)
->>>>>>> 2c43d00c
