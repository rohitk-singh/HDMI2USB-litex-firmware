# This file is Copyright (c) 2015 Florent Kermarrec <florent@enjoy-digital.fr>
# License: BSD

from litex.build.generic_platform import *
from litex.build.xilinx import XilinxPlatform, XC3SProg, VivadoProgrammer

_io = [
    ("user_led", 0, Pins("T14"), IOStandard("LVCMOS25")),
    ("user_led", 1, Pins("T15"), IOStandard("LVCMOS25")),
    ("user_led", 2, Pins("T16"), IOStandard("LVCMOS25")),
    ("user_led", 3, Pins("U16"), IOStandard("LVCMOS25")),
    ("user_led", 4, Pins("V15"), IOStandard("LVCMOS25")),
    ("user_led", 5, Pins("W16"), IOStandard("LVCMOS25")),
    ("user_led", 6, Pins("W15"), IOStandard("LVCMOS25")),
    ("user_led", 7, Pins("Y13"), IOStandard("LVCMOS25")),

    ("user_sw", 0, Pins("E22"), IOStandard("LVCMOS12")),
    ("user_sw", 1, Pins("F21"), IOStandard("LVCMOS12")),
    ("user_sw", 2, Pins("G21"), IOStandard("LVCMOS12")),
    ("user_sw", 3, Pins("G22"), IOStandard("LVCMOS12")),
    ("user_sw", 4, Pins("H17"), IOStandard("LVCMOS12")),
    ("user_sw", 5, Pins("J16"), IOStandard("LVCMOS12")),
    ("user_sw", 6, Pins("K13"), IOStandard("LVCMOS12")),
    ("user_sw", 7, Pins("M17"), IOStandard("LVCMOS12")),


    ("user_btn", 0, Pins("B22"), IOStandard("LVCMOS12")),
    ("user_btn", 1, Pins("D22"), IOStandard("LVCMOS12")),
    ("user_btn", 2, Pins("C22"), IOStandard("LVCMOS12")),
    ("user_btn", 3, Pins("D14"), IOStandard("LVCMOS12")),
    ("user_btn", 4, Pins("F15"), IOStandard("LVCMOS12")),
    ("user_btn", 5, Pins("G4"),  IOStandard("LVCMOS12")),

    ("oled", 0,
        Subsignal("dc",   Pins("W22")),
        Subsignal("res",  Pins("U21")),
        Subsignal("sclk", Pins("W21")),
        Subsignal("sdin", Pins("Y22")),
        Subsignal("vbat", Pins("P20")),
        Subsignal("vdd",  Pins("V22")),
        IOStandard("LVCMOS33")
    ),

    ("clk100", 0, Pins("R4"), IOStandard("LVCMOS33")),

    ("cpu_reset", 0, Pins("G4"), IOStandard("LVCMOS15")),

    ("serial", 0,
        Subsignal("tx", Pins("AA19")),
        Subsignal("rx", Pins("V18")),
        IOStandard("LVCMOS33"),
    ),

    ("ddram", 0,
        Subsignal("a", Pins(
            "M2 M5 M3 M1 L6 P1 N3 N2",
            "M6 R1 L5 N5 N4 P2 P6"),
            IOStandard("SSTL15")),
        Subsignal("ba", Pins("L3 K6 L4"), IOStandard("SSTL15")),
        Subsignal("ras_n", Pins("J4"), IOStandard("SSTL15")),
        Subsignal("cas_n", Pins("K3"), IOStandard("SSTL15")),
        Subsignal("we_n", Pins("L1"), IOStandard("SSTL15")),
        Subsignal("dm", Pins("G3 F1"), IOStandard("SSTL15")),
        Subsignal("dq", Pins(
            "G2 H4 H5 J1 K1 H3 H2 J5",
            "E3 B2 F3 D2 C2 A1 E2 B1"),
            IOStandard("SSTL15"),
            Misc("IN_TERM=UNTUNED_SPLIT_50")),
        Subsignal("dqs_p", Pins("K2 E1"), IOStandard("DIFF_SSTL15")),
        Subsignal("dqs_n", Pins("J2 D1"), IOStandard("DIFF_SSTL15")),
        Subsignal("clk_p", Pins("P5"), IOStandard("DIFF_SSTL15")),
        Subsignal("clk_n", Pins("P4"), IOStandard("DIFF_SSTL15")),
        Subsignal("cke", Pins("J6"), IOStandard("SSTL15")),
        Subsignal("odt", Pins("K4"), IOStandard("SSTL15")),
        Subsignal("reset_n", Pins("G1"), IOStandard("SSTL15")),
        Misc("SLEW=FAST"),
    ),

    ("eth_clocks", 0,
        Subsignal("tx", Pins("AA14")),
        Subsignal("rx", Pins("V13")),
        IOStandard("LVCMOS25")
    ),
    ("eth", 0,
        Subsignal("rst_n", Pins("U7"), IOStandard("LVCMOS33")),
        Subsignal("int_n", Pins("Y14")),
        Subsignal("mdio", Pins("Y16")),
        Subsignal("mdc", Pins("AA16")),
        Subsignal("rx_ctl", Pins("W10")),
        Subsignal("rx_data", Pins("AB16 AA15 AB15 AB11")),
        Subsignal("tx_ctl", Pins("V10")),
        Subsignal("tx_data", Pins("Y12 W12 W11 Y11")),
        IOStandard("LVCMOS25")
    ),

    ("hdmi_in", 0,
        Subsignal("clk_p", Pins("V4"), IOStandard("TDMS_33")),
        Subsignal("clk_n", Pins("W4"), IOStandard("TDMS_33")),
        Subsignal("data0_p", Pins("Y3"), IOStandard("TDMS_33")),
        Subsignal("data0_n", Pins("AA3"), IOStandard("TDMS_33")),
        Subsignal("data1_p", Pins("W2"), IOStandard("TDMS_33")),
        Subsignal("data1_n", Pins("Y2"), IOStandard("TDMS_33")),
        Subsignal("data2_p", Pins("U2"), IOStandard("TDMS_33")),
        Subsignal("data2_n", Pins("V2"), IOStandard("TDMS_33")),
        Subsignal("scl", Pins("Y4"), IOStandard("LVCMOS33")),
        Subsignal("sda", Pins("AB5"), IOStandard("LVCMOS33")),
        Subsignal("cec", Pins("AA5"), IOStandard("LVCMOS33")),  # FIXME
        Subsignal("txen", Pins("R3"), IOStandard("LVCMOS33")),  # FIXME
        Subsignal("hpa", Pins("AB12"), IOStandard("LVCMOS33")), # FIXME
    ),

    ("hdmi_out", 0,
        Subsignal("clk_p", Pins("T1"), IOStandard("TMDS_33")),
        Subsignal("clk_n", Pins("U1"), IOStandard("TMDS_33")),
        Subsignal("data0_p", Pins("W1"), IOStandard("TMDS_33")),
        Subsignal("data0_n", Pins("Y1"), IOStandard("TMDS_33")),
        Subsignal("data1_p", Pins("AA1"), IOStandard("TMDS_33")),
        Subsignal("data1_n", Pins("AB1"), IOStandard("TMDS_33")),
        Subsignal("data2_p", Pins("AB3"), IOStandard("TMDS_33")),
        Subsignal("data2_n", Pins("AB2"), IOStandard("TMDS_33")),
        Subsignal("scl", Pins("U3"), IOStandard("LVCMOS33")),
        Subsignal("sda", Pins("V3"), IOStandard("LVCMOS33")),
        Subsignal("cec", Pins("AA4"), IOStandard("LVCMOS33")),  # FIXME
        Subsignal("hdp", Pins("AB13"), IOStandard("LVCMOS25")), # FIXME
    ),
]


class Platform(XilinxPlatform):
    default_clk_name = "clk100"
    default_clk_period = 10.0

<<<<<<< HEAD
    # From https://www.xilinx.com/support/documentation/user_guides/ug470_7Series_Config.pdf
    # 77,845,216 bits == 9730652 == 0x947a5c -- Therefore 0x1000000
    gateware_size = 0x1000000

    # Spansion S25FL256S (ID 0x00190201)
    # FIXME: Create a "spi flash module" object in the same way we have SDRAM
    # module objects.
    spiflash_read_dummy_bits = 10
    spiflash_clock_div = 4
    spiflash_total_size = int((256/8)*1024*1024) # 256Mbit
    spiflash_page_size = 256
    spiflash_sector_size = 0x10000

    def __init__(self, toolchain="vivado", programmer="openocd"):
=======
    spiflash_model = "n25q128"

    def __init__(self, toolchain="vivado", programmer="vivado"):
>>>>>>> 8e7dc58c
        XilinxPlatform.__init__(self, "xc7a200t-sbg484-1", _io,
                                toolchain=toolchain)
        self.toolchain.bitstream_commands = \
            ["set_property BITSTREAM.CONFIG.SPI_BUSWIDTH 4 [current_design]"]
        self.toolchain.additional_commands = \
            ["write_cfgmem -force -format bin -interface spix4 -size 16 "
             "-loadbit \"up 0x0 {build_name}.bit\" -file {build_name}.bin"]
        self.programmer = programmer
        self.add_platform_command("set_property INTERNAL_VREF 0.750 [get_iobanks 35]")


    def create_programmer(self):
        if self.programmer == "openocd":
            proxy="bscan_spi_{}.bit".format(self.device.split('-')[0])
            return OpenOCD(config="board/digilent_nexys_video.cfg", flash_proxy_basename=proxy)
        elif self.programmer == "xc3sprog":
            return XC3SProg("nexys4")
        elif self.programmer == "vivado":
            return VivadoProgrammer(flash_part="n25q128-3.3v-spi-x1_x2_x4") # FIXME: Spansion S25FL256S
        else:
            raise ValueError("{} programmer is not supported"
                             .format(self.programmer))

    def do_finalize(self, fragment):
        XilinxPlatform.do_finalize(self, fragment)
        try:
            self.add_period_constraint(self.lookup_request("eth_clocks").rx, 8.0)
        except ConstraintError:
            pass<|MERGE_RESOLUTION|>--- conflicted
+++ resolved
@@ -130,7 +130,6 @@
     default_clk_name = "clk100"
     default_clk_period = 10.0
 
-<<<<<<< HEAD
     # From https://www.xilinx.com/support/documentation/user_guides/ug470_7Series_Config.pdf
     # 77,845,216 bits == 9730652 == 0x947a5c -- Therefore 0x1000000
     gateware_size = 0x1000000
@@ -143,13 +142,9 @@
     spiflash_total_size = int((256/8)*1024*1024) # 256Mbit
     spiflash_page_size = 256
     spiflash_sector_size = 0x10000
+    spiflash_model = "n25q128"
 
     def __init__(self, toolchain="vivado", programmer="openocd"):
-=======
-    spiflash_model = "n25q128"
-
-    def __init__(self, toolchain="vivado", programmer="vivado"):
->>>>>>> 8e7dc58c
         XilinxPlatform.__init__(self, "xc7a200t-sbg484-1", _io,
                                 toolchain=toolchain)
         self.toolchain.bitstream_commands = \
