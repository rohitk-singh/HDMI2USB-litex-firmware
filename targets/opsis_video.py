--- conflicted
+++ resolved
@@ -38,12 +38,8 @@
             self.submodules.hdmi_in1 = HDMIIn(
                 platform.request("hdmi_in", 1),
                 self.sdram.crossbar.get_master(),
-<<<<<<< HEAD
                 fifo_depth=512,
                 soc=self)
-=======
-                fifo_depth=512)
->>>>>>> 70cb993a
 
             self.submodules.hdmi_out0 = HDMIOut(
                 platform.request("hdmi_out", 0),
