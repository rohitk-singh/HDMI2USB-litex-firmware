--- conflicted
+++ resolved
@@ -9,11 +9,8 @@
 #include "processor.h"
 #include "pll.h"
 #include "ci.h"
-<<<<<<< HEAD
+#include "version.h"
 #include "encoder.h"
-=======
-#include "version.h"
->>>>>>> 44f24755
 
 #ifdef CSR_SDRAM_CONTROLLER_BANDWIDTH_UPDATE_ADDR
 static void print_mem_bandwidth(void)
@@ -89,7 +86,17 @@
 			case 'p':
 				pll_dump();
 				break;
-<<<<<<< HEAD
+			case 's':
+				if (dvisampler_debug == 1)
+					printf("DVI sampler debug: ON\n");
+				else
+					printf("DVI sampler debug: OFF\n");
+				printf("       Resolution: %d\n", processor_mode);
+				printf("       git commit: %s\n", git_commit);
+				printf("     git describe: %s\n", git_describe);
+				printf("       git status:\n%s\n", git_status);
+				break;
+		}
 #ifdef ENCODER_BASE
 			case 'e':
 				printf("start encoding...\n");
@@ -105,19 +112,6 @@
 				printf("done\n");
 				break;
 #endif
-=======
-
-			case 's':
-				if (dvisampler_debug == 1)
-					printf("DVI sampler debug: ON\n");
-				else
-					printf("DVI sampler debug: OFF\n");
-				printf("       Resolution: %d\n", processor_mode);
-				printf("       git commit: %s\n", git_commit);
-				printf("     git describe: %s\n", git_describe);
-				printf("       git status:\n%s\n", git_status);
-				break;
->>>>>>> 44f24755
 		}
 	}
 }