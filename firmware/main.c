#include <stdbool.h>
#include <stdlib.h>
#include <string.h>

#include <irq.h>
#include <uart.h>
#include <time.h>
#include <generated/csr.h>
#include <generated/mem.h>
#include "flags.h"
#include <console.h>
#include <system.h>

#include "config.h"
#include "ci.h"
#include "config.h"
#include "encoder.h"
#include "etherbone.h"
<<<<<<< HEAD
#include "ethernet.h"
#include "fx2.h"
#include "hdmi_out0.h"
#include "hdmi_out1.h"
#include "mdio.h"
#include "opsis_eeprom.h"
#include "pattern.h"
#include "processor.h"
#include "stdio_wrap.h"
#include "telnet.h"
#include "tofe_eeprom.h"
#include "uptime.h"
#include "version.h"

#define HDD_LED   0x01
#define POWER_LED 0x02

#define POWER_SW  0x01

#ifdef CSR_FRONT_PANEL_BASE
static void front_panel_service(void) {
	if(front_panel_switches_in_read() & POWER_SW)
		front_panel_leds_out_write(HDD_LED | POWER_LED);
	else
		front_panel_leds_out_write(0);
}
#endif

#ifdef ETHMAC_BASE
static unsigned char mac_addr[6] = {0x00, 0x00, 0x00, 0x00, 0x00, 0x00};
static unsigned char ip_addr[4] = {0x00, 0x00, 0x00, 0x00};
#endif
=======
#include "telnet.h"
#include "oled.h"
#include "processor.h"
#include "pattern.h"
#include "mdio.h"

static const unsigned char mac_addr[6] = {0x10, 0xe2, 0xd5, 0x00, 0x00, 0x00};
static const unsigned char ip_addr[4] = {192, 168, 1, 50};
>>>>>>> be5d44f0

int main(void)
{
#ifdef ETHMAC_BASE
	telnet_active = 0;
#endif
	irq_setmask(0);
	irq_setie(1);
	uart_init();
#ifdef CSR_HDMI_OUT0_I2C_W_ADDR
	hdmi_out0_i2c_init();
#endif

	wputs("HDMI2USB firmware booting...\r\n");

#ifdef CSR_OPSIS_I2C_MASTER_W_ADDR
	opsis_eeprom_i2c_init();
#endif

	config_init();
	time_init();

	print_version();

#ifdef CSR_TOFE_I2C_W_ADDR
	tofe_eeprom_i2c_init();
#endif

#ifdef CSR_OLED_BASE
	oled_init();
	oled_refresh();
#endif

	config_init();
	time_init();

#ifdef CSR_ETHPHY_MDIO_W_ADDR
	mdio_status();
#endif

#ifdef ETHMAC_BASE
	// Work out the MAC address
	for(int i = 0; i < 6; i++) {
		mac_addr[i] = config_get(CONFIG_KEY_NETWORK_MAC0+i);
	}
#ifdef CSR_OPSIS_I2C_MASTER_W_ADDR
	opsis_eeprom_mac(mac_addr);
#endif
	// Work out the IP address
	for(int i = 0; i < 4; i++) {
		ip_addr[i] = config_get(CONFIG_KEY_NETWORK_IP0+i);
	}
	// Setup the Ethernet
	ethernet_init(mac_addr, ip_addr);
	etherbone_init();
	telnet_init();
#endif

<<<<<<< HEAD
	// Reboot the FX2 chip into HDMI2USB mode
#ifdef CSR_OPSIS_I2C_FX2_RESET_OUT_ADDR
	if (config_get(CONFIG_KEY_FX2_RESET)) {
		fx2_init();
	}
#endif

	// FIXME: Explain why secondary res is in _init and primary in _start
	processor_init(config_get(CONFIG_KEY_RES_SECONDARY));
	processor_update();
	processor_start(config_get(CONFIG_KEY_RES_PRIMARY));
	processor_service();

#ifdef CSR_HDMI_IN0_BASE
	input0_off();
	if (config_get(CONFIG_KEY_INPUT0_ENABLED)) {
		input0_on();
	}
#endif

#ifdef CSR_HDMI_IN1_BASE
	input1_off();
	if (config_get(CONFIG_KEY_INPUT1_ENABLED)) {
		input1_on();
	}
#endif

#ifdef CSR_HDMI_OUT0_I2C_W_ADDR
	hdmi_out0_i2c_init();
#endif
#ifdef CSR_HDMI_OUT0_BASE
	output0_off();
	if (config_get(CONFIG_KEY_OUTPUT0_ENABLED)) {
		output0_on();
		processor_set_hdmi_out0_source(config_get(CONFIG_KEY_OUTPUT0_SOURCE));
	}
#endif

#ifdef CSR_HDMI_OUT1_I2C_W_ADDR
	hdmi_out1_i2c_init();
#endif
#ifdef CSR_HDMI_OUT1_BASE
	output1_off();
	if (config_get(CONFIG_KEY_OUTPUT1_ENABLED)) {
		output1_on();
		processor_set_hdmi_out1_source(config_get(CONFIG_KEY_OUTPUT1_SOURCE));
	}
#endif

#ifdef ENCODER_BASE
	processor_set_encoder_source(config_get(CONFIG_KEY_ENCODER_SOURCE));
	encoder_enable(config_get(CONFIG_KEY_ENCODER_ENABLED));
	encoder_set_quality(config_get(CONFIG_KEY_ENCODER_QUALITY));
	encoder_set_fps(config_get(CONFIG_KEY_ENCODER_FPS));
#endif

	ci_prompt();
	while(1) {
		uptime_service();
=======
	processor_init();
#ifdef CSR_HDMI_OUT0_BASE
	processor_set_hdmi_out0_source(VIDEO_IN_PATTERN);
#endif
	processor_update();
	processor_start(config_get(CONFIG_KEY_RESOLUTION));

	ci_prompt();
	while(1) {
>>>>>>> be5d44f0
		processor_service();
		ci_service();

#ifdef CSR_FX2_RESET_OUT_ADDR
		fx2_service(true);
#endif
#ifdef ETHMAC_BASE
		ethernet_service();
#endif
#ifdef CSR_FRONT_PANEL_BASE
		front_panel_service();
#endif

		pattern_service();
	}

	return 0;
}<|MERGE_RESOLUTION|>--- conflicted
+++ resolved
@@ -7,21 +7,20 @@
 #include <time.h>
 #include <generated/csr.h>
 #include <generated/mem.h>
-#include "flags.h"
+#include <hw/flags.h>
 #include <console.h>
 #include <system.h>
 
-#include "config.h"
 #include "ci.h"
 #include "config.h"
 #include "encoder.h"
 #include "etherbone.h"
-<<<<<<< HEAD
 #include "ethernet.h"
 #include "fx2.h"
 #include "hdmi_out0.h"
 #include "hdmi_out1.h"
 #include "mdio.h"
+#include "oled.h"
 #include "opsis_eeprom.h"
 #include "pattern.h"
 #include "processor.h"
@@ -49,16 +48,6 @@
 static unsigned char mac_addr[6] = {0x00, 0x00, 0x00, 0x00, 0x00, 0x00};
 static unsigned char ip_addr[4] = {0x00, 0x00, 0x00, 0x00};
 #endif
-=======
-#include "telnet.h"
-#include "oled.h"
-#include "processor.h"
-#include "pattern.h"
-#include "mdio.h"
-
-static const unsigned char mac_addr[6] = {0x10, 0xe2, 0xd5, 0x00, 0x00, 0x00};
-static const unsigned char ip_addr[4] = {192, 168, 1, 50};
->>>>>>> be5d44f0
 
 int main(void)
 {
@@ -68,9 +57,6 @@
 	irq_setmask(0);
 	irq_setie(1);
 	uart_init();
-#ifdef CSR_HDMI_OUT0_I2C_W_ADDR
-	hdmi_out0_i2c_init();
-#endif
 
 	wputs("HDMI2USB firmware booting...\r\n");
 
@@ -87,16 +73,13 @@
 	tofe_eeprom_i2c_init();
 #endif
 
+#ifdef CSR_ETHPHY_MDIO_W_ADDR
+	mdio_status();
+#endif
+
 #ifdef CSR_OLED_BASE
 	oled_init();
 	oled_refresh();
-#endif
-
-	config_init();
-	time_init();
-
-#ifdef CSR_ETHPHY_MDIO_W_ADDR
-	mdio_status();
 #endif
 
 #ifdef ETHMAC_BASE
@@ -117,7 +100,6 @@
 	telnet_init();
 #endif
 
-<<<<<<< HEAD
 	// Reboot the FX2 chip into HDMI2USB mode
 #ifdef CSR_OPSIS_I2C_FX2_RESET_OUT_ADDR
 	if (config_get(CONFIG_KEY_FX2_RESET)) {
@@ -177,17 +159,6 @@
 	ci_prompt();
 	while(1) {
 		uptime_service();
-=======
-	processor_init();
-#ifdef CSR_HDMI_OUT0_BASE
-	processor_set_hdmi_out0_source(VIDEO_IN_PATTERN);
-#endif
-	processor_update();
-	processor_start(config_get(CONFIG_KEY_RESOLUTION));
-
-	ci_prompt();
-	while(1) {
->>>>>>> be5d44f0
 		processor_service();
 		ci_service();
 
@@ -200,6 +171,9 @@
 #ifdef CSR_FRONT_PANEL_BASE
 		front_panel_service();
 #endif
+#ifdef CSR_OLED_BASE
+		oled_refresh();
+#endif
 
 		pattern_service();
 	}
